--- conflicted
+++ resolved
@@ -164,8 +164,6 @@
       !fields.select { |f| f.responsible_for?('Date') }.empty?
     end
 
-<<<<<<< HEAD
-=======
     # Returns the mime version of the header if it exists, else nil
     def mime_version
       mime_version = fields.select { |f| f.responsible_for?('Mime-Version') }.first
@@ -207,7 +205,6 @@
       ct ? ct.parameters : nil
     end
 
->>>>>>> a245cd09
     private
     
     def raw_source=(val)
