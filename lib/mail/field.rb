require 'mail/fields'

# encoding: utf-8
module Mail
  # Provides a single class to call to create a new structured or unstructured
  # field.  Works out per RFC what field of field it is being given and returns
  # the correct field of class back on new.
  # 
  # ===Per RFC 2822
  #  
  #  2.2. Header Fields
  #  
  #     Header fields are lines composed of a field name, followed by a colon
  #     (":"), followed by a field body, and terminated by CRLF.  A field
  #     name MUST be composed of printable US-ASCII characters (i.e.,
  #     characters that have values between 33 and 126, inclusive), except
  #     colon.  A field body may be composed of any US-ASCII characters,
  #     except for CR and LF.  However, a field body may contain CRLF when
  #     used in header "folding" and  "unfolding" as described in section
  #     2.2.3.  All field bodies MUST conform to the syntax described in
  #     sections 3 and 4 of this standard.
  #  
  class Field
    
    include Patterns
    include Comparable
    
    STRUCTURED_FIELDS = %w[ bcc cc content-description content-disposition
                            content-id content-location content-transfer-encoding
                            content-type date from in-reply-to keywords message-id
                            mime-version received references reply-to
                            resent-bcc resent-cc resent-date resent-from
                            resent-message-id resent-sender resent-to
                            return-path sender to ]

    KNOWN_FIELDS = STRUCTURED_FIELDS + ['comments', 'subject']
    
    # Generic Field Exception
    class FieldError < StandardError
    end

    # Raised when a parsing error has occurred (ie, a StructuredField has tried
    # to parse a field that is invalid or improperly written)
    class ParseError < FieldError #:nodoc:
    end

    # Raised when attempting to set a structured field's contents to an invalid syntax
    class SyntaxError < FieldError #:nodoc:
    end
    
    # Accepts a string:
    # 
    #  Field.new("field-name: field data")
    # 
    # Or name, value pair:
    # 
    #  Field.new("field-name", "value")
    # 
    # Or a name by itself:
    # 
    #  Field.new("field-name")
    # 
    # Note, does not want a terminating carriage return.  Returns
    # self appropriately parsed.  If value is not a string, then
    # it will be passed through as is, for example, content-type
    # field can accept an array with the type and a hash of 
    # parameters:
    # 
    #  Field.new('content-type', ['text', 'plain', {:charset => 'UTF-8'}])
    def initialize(name, value = nil, charset = 'utf-8')
      case
      when name =~ /:/ && value.blank?   # Field.new("field-name: field data")
        name, value = split(name)
        create_field(name, value, charset)
      when name !~ /:/ && value.blank?  # Field.new("field-name")
        create_field(name, nil, charset)
      else                              # Field.new("field-name", "value")
        create_field(name, value, charset)
      end
      return self
    end

    def field=(value)
      @field = value
    end
    
    def field
      @field
    end
    
    def name
      field.name
    end
    
    def value
      field.value
    end
    
    def value=(val)
      create_field(name, val, charset)
    end
    
    def to_s
      field.to_s
    end
    
    def update(name, value)
      create_field(name, value, charset)
    end
    
    def same( other )
      match_to_s(other.name, field.name)
    end
    
    def <=>( other )
      self_order = FIELD_ORDER.rindex(self.name.to_s.downcase) || 100
      other_order = FIELD_ORDER.rindex(other.name.to_s.downcase) || 100
      self_order <=> other_order
    end
    
    def method_missing(name, *args, &block)
      field.send(name, *args, &block)
    end
    
    FIELD_ORDER = %w[ return-path received
                      resent-date resent-from resent-sender resent-to
                      resent-cc resent-bcc resent-message-id
                      date from sender reply-to to cc bcc
                      message-id in-reply-to references
                      subject comments keywords
                      mime-version content-type content-transfer-encoding
                      content-location content-disposition content-description ]
    
    private
    
    def split(raw_field)
      match_data = raw_field.match(/^(#{FIELD_NAME})\s*:\s*(#{FIELD_BODY})?$/)
      [match_data[1].to_s.strip, match_data[2].to_s.strip]
    rescue
      STDERR.puts "WARNING: Could not parse (and so ignorning) '#{raw_field}'"
    end

    def create_field(name, value, charset)
      begin
<<<<<<< HEAD
        self.field = new_field(name, value, charset)
      rescue
        self.field = Mail::UnstructuredField.new(name, value, charset)
=======
        self.field = new_field(name, value)
      rescue => e
        self.field = Mail::UnstructuredField.new(name, value)
        self.field.errors << [name, value, e]
        self.field
>>>>>>> 5beaf7ed
      end
    end

    def new_field(name, value, charset)
      # Could do this with constantize and make it "as DRY as", but a simple case 
      # statement is, well, simpler... 
      case name.to_s.downcase
      when /^to$/i
        ToField.new(value, charset)
      when /^cc$/i
        CcField.new(value, charset)
      when /^bcc$/i
        BccField.new(value, charset)
      when /^message-id$/i
        MessageIdField.new(value, charset)
      when /^in-reply-to$/i
        InReplyToField.new(value, charset)
      when /^references$/i
        ReferencesField.new(value, charset)
      when /^subject$/i
        SubjectField.new(value, charset)
      when /^comments$/i
        CommentsField.new(value, charset)
      when /^keywords$/i
        KeywordsField.new(value, charset)
      when /^date$/i
        DateField.new(value, charset)
      when /^from$/i
        FromField.new(value, charset)
      when /^sender$/i
        SenderField.new(value, charset)
      when /^reply-to$/i
        ReplyToField.new(value, charset)
      when /^resent-date$/i
        ResentDateField.new(value, charset)
      when /^resent-from$/i
        ResentFromField.new(value, charset)
      when /^resent-sender$/i 
        ResentSenderField.new(value, charset)
      when /^resent-to$/i
        ResentToField.new(value, charset)
      when /^resent-cc$/i
        ResentCcField.new(value, charset)
      when /^resent-bcc$/i
        ResentBccField.new(value, charset)
      when /^resent-message-id$/i
        ResentMessageIdField.new(value, charset)
      when /^return-path$/i
        ReturnPathField.new(value, charset)
      when /^received$/i
        ReceivedField.new(value, charset)
      when /^mime-version$/i
        MimeVersionField.new(value, charset)
      when /^content-transfer-encoding$/i
        ContentTransferEncodingField.new(value, charset)
      when /^content-description$/i
        ContentDescriptionField.new(value, charset)
      when /^content-disposition$/i
        ContentDispositionField.new(value, charset)
      when /^content-type$/i
        ContentTypeField.new(value, charset)
      when /^content-id$/i
        ContentIdField.new(value, charset)
      when /^content-location$/i
        ContentLocationField.new(value, charset)
      else 
        OptionalField.new(name, value, charset)
      end
      
    end

  end
  
end<|MERGE_RESOLUTION|>--- conflicted
+++ resolved
@@ -142,17 +142,11 @@
 
     def create_field(name, value, charset)
       begin
-<<<<<<< HEAD
-        self.field = new_field(name, value, charset)
-      rescue
-        self.field = Mail::UnstructuredField.new(name, value, charset)
-=======
         self.field = new_field(name, value)
       rescue => e
         self.field = Mail::UnstructuredField.new(name, value)
         self.field.errors << [name, value, e]
         self.field
->>>>>>> 5beaf7ed
       end
     end
 
