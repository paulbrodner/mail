# encoding: utf-8

module Mail
  # The IMAP retriever allows to get the last, first or all emails from a POP3 server.
  # Each email retrieved (RFC2822) is given as an instance of +Message+.
  #
  # While being retrieved, emails can be yielded if a block is given.
  #
  # === Example of retrieving Emails from GMail:
  #
  #   Mail.defaults do
  #     retriever_method :imap, { :address             => "imap.googlemail.com",
  #                               :port                => 993,
  #                               :user_name           => '<username>',
  #                               :password            => '<password>',
  #                               :enable_ssl          => true }
  #   end
  #
  #   Mail.all    #=> Returns an array of all emails
  #   Mail.first  #=> Returns the first unread email
  #   Mail.last   #=> Returns the first unread email
  #
  # You can also pass options into Mail.find to locate an email in your imap mailbox
  # with the following options:
  #
  #   mailbox: name of the mailbox used for email retrieval. The default is 'INBOX'.
  #   what:    last or first emails. The default is :first.
  #   order:   order of emails returned. Possible values are :asc or :desc. Default value is :asc.
  #   count:   number of emails to retrieve. The default value is 10. A value of 1 returns an
  #            instance of Message, not an array of Message instances.
  #
  #   Mail.find(:what => :first, :count => 10, :order => :asc)
  #   #=> Returns the first 10 emails in ascending order
  #
  class IMAP
    require 'net/imap'
    
    def initialize(values)
      self.settings = { :address              => "localhost",
                        :port                 => 110,
                        :user_name            => nil,
                        :password             => nil,
                        :authentication       => nil,
                        :enable_ssl           => false }.merge!(values)
    end

    attr_accessor :settings

    # Get the oldest received email(s)
    #
    # Possible options:
    #   mailbox: mailbox to retrieve the oldest received email(s) from. The default is 'INBOX'.
    #   count:   number of emails to retrieve. The default value is 1.
    #   order:   order of emails returned. Possible values are :asc or :desc. Default value is :asc.
    #   keys:    keywords for the imap SEARCH command. Can be either a string holding the entire 
    #            search string or a single-dimension array of search keywords and arguments.
    #
    def first(options={}, &block)
      options ||= {}
      options[:what] = :first
      options[:count] ||= 1
      find(options, &block)
    end

    # Get the most recent received email(s)
    #
    # Possible options:
    #   mailbox: mailbox to retrieve the most recent received email(s) from. The default is 'INBOX'.
    #   count:   number of emails to retrieve. The default value is 1.
    #   order:   order of emails returned. Possible values are :asc or :desc. Default value is :asc.
    #   keys:    keywords for the imap SEARCH command. Can be either a string holding the entire 
    #            search string or a single-dimension array of search keywords and arguments.
    #
    def last(options={}, &block)
      options ||= {}
      options[:what] = :last
      options[:count] ||= 1
      find(options, &block)
    end

    # Get all emails.
    #
    # Possible options:
    #   mailbox: mailbox to retrieve all email(s) from. The default is 'INBOX'.
    #   count:   number of emails to retrieve. The default value is 1.
    #   order:   order of emails returned. Possible values are :asc or :desc. Default value is :asc.
    #   keys:    keywords for the imap SEARCH command. Can be either a string holding the entire 
    #            search string or a single-dimension array of search keywords and arguments.
    #
    def all(options={}, &block)
      options ||= {}
      options[:count] = :all
      options[:keys]  = 'ALL'
      find(options, &block)
    end
    
    # Find emails in a POP3 mailbox. Without any options, the 10 last received emails are returned.
    #
    # Possible options:
    #   mailbox: mailbox to search the email(s) in. The default is 'INBOX'.
    #   what:    last or first emails. The default is :first.
    #   order:   order of emails returned. Possible values are :asc or :desc. Default value is :asc.
    #   count:   number of emails to retrieve. The default value is 10. A value of 1 returns an
    #            instance of Message, not an array of Message instances.
    #
    def find(options={}, &block)
      options = validate_options(options)

      start do |imap|
        imap.select(options[:mailbox])

        message_ids = imap.uid_search(options[:keys])
        message_ids.reverse! if options[:what].to_sym == :last
        message_ids = message_ids.first(options[:count]) if options[:count].is_a?(Integer)
        message_ids.reverse! if (options[:what].to_sym == :last && options[:order].to_sym == :asc) ||
                                (options[:what].to_sym != :last && options[:order].to_sym == :desc)

        if block_given?
          message_ids.each do |message_id|
            fetchdata = imap.uid_fetch(message_id, ['RFC822'])[0]
            new_message = Mail.new(fetchdata.attr['RFC822'])
            new_message.mark_for_delete = true if options[:delete_after_find]
            yield new_message
            imap.uid_store(message_id, "+FLAGS", [Net::IMAP::DELETED]) if options[:delete_after_find] && new_message.is_marked_for_delete?
          end
          imap.expunge if options[:delete_after_find]
        else
          emails = []
          message_ids.each do |message_id|
            fetchdata = imap.uid_fetch(message_id, ['RFC822'])[0]
            emails << Mail.new(fetchdata.attr['RFC822'])
            imap.uid_store(message_id, "+FLAGS", [Net::IMAP::DELETED]) if options[:delete_after_find]
          end
          imap.expunge if options[:delete_after_find]
          emails.size == 1 && options[:count] == 1 ? emails.first : emails
        end
      end
    end

    # Delete all emails from a IMAP mailbox
    def delete_all(mailbox='INBOX')
      mailbox ||= 'INBOX'
      mailbox = Net::IMAP.encode_utf7(mailbox)

      start do |imap|
        imap.select(mailbox)
        imap.uid_search(['ALL']).each do |message_id|
          imap.uid_store(message_id, "+FLAGS", [Net::IMAP::DELETED])
        end
        imap.expunge
      end
    end

    # Returns the connection object of the retrievable (IMAP or POP3)
    def connection(&block)
      raise ArgumentError.new('Mail::Retrievable#connection takes a block') unless block_given?

      start do |imap|
        yield imap
      end
    end

    private

      # Set default options
      def validate_options(options)
        options ||= {}
        options[:mailbox] ||= 'INBOX'
        options[:count]   ||= 10
        options[:order]   ||= :asc
        options[:what]    ||= :first
        options[:keys]    ||= 'ALL'
<<<<<<< HEAD
        options[:delete_after_find] ||= false
=======

        options[:mailbox] = Net::IMAP.encode_utf7(options[:mailbox])

>>>>>>> b498c076
        options
      end

      # Start an IMAP session and ensures that it will be closed in any case.
      def start(config=Mail::Configuration.instance, &block)
        raise ArgumentError.new("Mail::Retrievable#imap_start takes a block") unless block_given?

        imap = Net::IMAP.new(settings[:address], settings[:port], settings[:enable_ssl], nil, false)
        imap.login(settings[:user_name], settings[:password])

        yield imap
      ensure
        if defined?(imap) && imap && !imap.disconnected?
          imap.disconnect
        end
      end

  end
end<|MERGE_RESOLUTION|>--- conflicted
+++ resolved
@@ -170,13 +170,9 @@
         options[:order]   ||= :asc
         options[:what]    ||= :first
         options[:keys]    ||= 'ALL'
-<<<<<<< HEAD
         options[:delete_after_find] ||= false
-=======
-
         options[:mailbox] = Net::IMAP.encode_utf7(options[:mailbox])
 
->>>>>>> b498c076
         options
       end
 
